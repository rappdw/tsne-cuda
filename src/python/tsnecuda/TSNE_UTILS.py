# Python library headers for the T-SNE library
# Woo!

# Do necessary imports to work with Numpy arrayes
import numpy as N
import ctypes
import os
import pkg_resources

_path = pkg_resources.resource_filename('tsnecuda','') # Load from current locationn
_lib = N.ctypeslib.load_library('libtsnecuda', _path) # Load the ctypes library


# Distance function hook
_lib.pymodule_e_dist.restype = None
_lib.pymodule_e_dist.argtypes = [ N.ctypeslib.ndpointer(N.float32, ndim=2, flags='ALIGNED, F_CONTIGUOUS'),
                                  N.ctypeslib.ndpointer(N.float32, ndim=2, flags='ALIGNED, F_CONTIGUOUS, WRITEABLE'),
                                  ctypes.POINTER(N.ctypeslib.c_intp)
                                ]
def e_pw_dist(points):
    points = N.require(points, N.float32, ['F_CONTIGUOUS', 'ALIGNED'])
    distances = N.empty(shape=(points.shape[0],points.shape[0]))
    distances = N.require(distances, N.float32, ['F_CONTIGUOUS', 'ALIGNED', 'WRITEABLE'])
    _lib.pymodule_e_dist(points, distances, points.ctypes.shape)
    return distances

# TSNE Function Hook
_lib.pymodule_naive_tsne.restype = None
_lib.pymodule_naive_tsne.argtypes = [ N.ctypeslib.ndpointer(N.float32, ndim=2, flags='ALIGNED, F_CONTIGUOUS'), # Input Points
                                  N.ctypeslib.ndpointer(N.float32, ndim=2, flags='ALIGNED, F_CONTIGUOUS, WRITEABLE'), # Output points
                                  ctypes.POINTER(N.ctypeslib.c_intp), # Input points dimension
                                  ctypes.c_int, # Projected Dimension
                                  ctypes.c_float, # Learning Rate
                                  ctypes.c_float # Perplexity
                                ]
def c_naive_tsne(points, proj_dim, learning_rate, perplexity):
    points = N.require(points, N.float32, ['F_CONTIGUOUS', 'ALIGNED'])
    results = N.empty(shape=(points.shape[0],proj_dim))
    results = N.require(results, N.float32, ['F_CONTIGUOUS', 'ALIGNED', 'WRITEABLE'])
    _lib.pymodule_naive_tsne(points, results, points.ctypes.shape, c_int(proj_dim), c_float(learning_rate), c_float(perplexity))
    return results


# NAIVE COMPUTE PIJ Hook
_lib.pymodule_compute_pij.restype = None
_lib.pymodule_compute_pij.argtypes = [ N.ctypeslib.ndpointer(N.float32, ndim=2, flags='ALIGNED, F_CONTIGUOUS'), # Input Points
                                    N.ctypeslib.ndpointer(N.float32, ndim=1, flags='ALIGNED, F_CONTIGUOUS'), # Sigmas
                                    N.ctypeslib.ndpointer(N.float32, ndim=2, flags='ALIGNED, F_CONTIGUOUS, WRITEABLE'), # PIJ output
                                    ctypes.POINTER(N.ctypeslib.c_intp) # Input points dimension
                                    ]
def c_compute_pij(points, sigmas):
    points = N.require(points, N.float32, ['F_CONTIGUOUS', 'ALIGNED'])
    sigmas = N.require(sigmas, N.float32, ['F_CONTIGUOUS', 'ALIGNED'])
    results = N.empty(shape=(points.shape[0],points.shape[0]))
    results = N.require(results, N.float32, ['F_CONTIGUOUS', 'ALIGNED', 'WRITEABLE'])
    _lib.pymodule_compute_pij(points, sigmas, results,  points.ctypes.shape)
    return results

# Hook the BH T-SNE snapshot function
_lib.pymodule_bhsnapshot.restype = None
_lib.pymodule_bhsnapshot.argtypes = [ N.ctypeslib.ndpointer(N.float32, ndim=2, flags='ALIGNED, CONTIGUOUS'), # Input Points
                            N.ctypeslib.ndpointer(N.float32, flags='ALIGNED, F_CONTIGUOUS, WRITEABLE'), # Output points
                            ctypes.POINTER(N.ctypeslib.c_intp), # Input points dimension
                            ctypes.c_int, # Projected Dimension
                            ctypes.c_float, # Perplexity
                            ctypes.c_float, # Early exagg
                            ctypes.c_float, # Learning Rate
                            ctypes.c_int, # n_iter
                            ctypes.c_int, # n_iter w/o progress
                            ctypes.c_float, # min_norm
                            N.ctypeslib.ndpointer(N.float32, ndim=2, flags='ALIGNED, F_CONTIGUOUS, WRITEABLE'), # Initialization data
                            ctypes.c_int, # Num snapshots
                        ]        

def tsne_snapshots(points, n_components=2, perplexity=50.0, early_exaggeration=2, learning_rate=200, iterations=1000, y=None, num_snapshots=5):
        if y is None:
<<<<<<< HEAD
            y = N.random.rand(points.shape[0],2)
=======
            print('Initializing with random normal...')
            y = N.random.normal(0, 1, size=(points.shape[0],2))
        else:
            print('Did not initialize with random normal')
>>>>>>> e7bd339f
        points = N.require(points, N.float32, ['CONTIGUOUS', 'ALIGNED'])
        embedding_ = N.zeros(shape=(points.shape[0],2,num_snapshots))
        embedding_ = N.require(embedding_ , N.float32, ['F_CONTIGUOUS', 'ALIGNED', 'WRITEABLE'])
        Y = N.require(y, N.float32, ['F_CONTIGUOUS', 'ALIGNED'])
        _lib.pymodule_bhsnapshot(points, embedding_, points.ctypes.shape, 
                                        ctypes.c_int(n_components), 
                                        ctypes.c_float(perplexity), 
                                        ctypes.c_float(early_exaggeration),
                                        ctypes.c_float(learning_rate), 
                                        ctypes.c_int(iterations),
                                        ctypes.c_int(iterations),
                                        ctypes.c_float(0),
                                        Y,
                                        ctypes.c_int(num_snapshots)                                        
                                        )
        return embedding_

    
<|MERGE_RESOLUTION|>--- conflicted
+++ resolved
@@ -74,14 +74,7 @@
 
 def tsne_snapshots(points, n_components=2, perplexity=50.0, early_exaggeration=2, learning_rate=200, iterations=1000, y=None, num_snapshots=5):
         if y is None:
-<<<<<<< HEAD
             y = N.random.rand(points.shape[0],2)
-=======
-            print('Initializing with random normal...')
-            y = N.random.normal(0, 1, size=(points.shape[0],2))
-        else:
-            print('Did not initialize with random normal')
->>>>>>> e7bd339f
         points = N.require(points, N.float32, ['CONTIGUOUS', 'ALIGNED'])
         embedding_ = N.zeros(shape=(points.shape[0],2,num_snapshots))
         embedding_ = N.require(embedding_ , N.float32, ['F_CONTIGUOUS', 'ALIGNED', 'WRITEABLE'])
