/**
 * @brief Implementation of naive T-SNE
 * 
 * @file naive_tsne.cu
 * @author David Chan
 * @date 2018-04-04
 */

#include "naive_tsne.h"

struct func_inc_inv {
    __host__ __device__ float operator()(const float &x) const { return 1 / (x + 1); }
};

struct func_kl {
    __host__ __device__ float operator()(const float &x, const float &y) const { 
        return x == 0.0f ? 0.0f : x * (log(x) - log(y));
    }
};

struct func_exp {
    __host__ __device__ float operator()(const float &x) const { return exp(x); }
};

struct func_entropy_kernel {
    __host__ __device__ float operator()(const float &x) const { float val = x*log2(x); return (val != val) ? 0 : val; }
};

struct func_pow2 {
    __host__ __device__ float operator()(const float &x) const { return pow(2,x); }
};

__global__ void perplexity_search(float* __restrict__ sigmas, 
                                    float* __restrict__ lower_bound, 
                                    float* __restrict__ upper_bound,
                                    float* __restrict__ perplexity, 
                                    const float* __restrict__ pij, 
                                    const float target_perplexity, 
                                    const int N) 
{
    int TID = threadIdx.x + blockIdx.x * blockDim.x;
    if (TID > N) return;

    // Compute the perplexity for this point
    float entropy = 0.0f; 
    for (int i = 0; i < N; i++) {
        if (i != TID) {
            entropy += pij[i + TID*N]*log2(pij[i + TID*N]);
        }
    }
    perplexity[TID] = pow(2,-1.0*entropy);

    if (perplexity[TID] > target_perplexity) {
        upper_bound[TID] = sigmas[TID];
        
    } else {
        lower_bound[TID] = sigmas[TID];
    }
    sigmas[TID] = (upper_bound[TID] + lower_bound[TID])/2.0f;
}

__global__ void upper_lower_assign(float * __restrict__ sigmas,
                                    float * __restrict__ lower_bound,
                                    float * __restrict__ upper_bound,
                                    const float * __restrict__ perplexity,
                                    const float target_perplexity,
                                    const unsigned int N)
{
    int TID = threadIdx.x + blockIdx.x * blockDim.x;
    if (TID > N) return;

    if (perplexity[TID] > target_perplexity)
        upper_bound[TID] = sigmas[TID];
    else
        lower_bound[TID] = sigmas[TID];
    sigmas[TID] = (upper_bound[TID] + lower_bound[TID])/2.0f;
}

void test(cublasHandle_t &handle,
                        thrust::device_vector<float> &sigmas,
                        thrust::device_vector<float> &lower_bound,
                        thrust::device_vector<float> &upper_bound,
                        thrust::device_vector<float> &perplexity,
                        const thrust::device_vector<float> &pij,
                        const float target_perplexity,
                        const unsigned int N)
{
    std::cout << "pij:" << std::endl;
    printarray(pij, N, N);
    std::cout << std::endl;
    thrust::device_vector<float> entropy_(pij.size());
    thrust::transform(pij.begin(), pij.end(), entropy_.begin(), func_entropy_kernel());
    zero_diagonal(entropy_, N);

    std::cout << "entropy:" << std::endl;
    printarray(entropy_, N, N);
    std::cout << std::endl;

    auto neg_entropy = reduce_alpha(handle, entropy_, N, N, -1.0f, 1);

    std::cout << "neg_entropy:" << std::endl;
    printarray(neg_entropy, 1, N);
    std::cout << std::endl;
    thrust::transform(neg_entropy.begin(), neg_entropy.end(), perplexity.begin(), func_pow2());
    std::cout << "perplexity:" << std::endl;
    printarray(perplexity, 1, N);
    std::cout << std::endl;
    
    const unsigned int BLOCKSIZE = 32;
    const unsigned int NBLOCKS = iDivUp(N, BLOCKSIZE);
    upper_lower_assign<<<NBLOCKS,BLOCKSIZE>>>(thrust::raw_pointer_cast(sigmas.data()),
                                                thrust::raw_pointer_cast(lower_bound.data()),
                                                thrust::raw_pointer_cast(upper_bound.data()),
                                                thrust::raw_pointer_cast(perplexity.data()),
                                                target_perplexity,
                                                N);
    std::cout << "sigmas" << std::endl;
    printarray(sigmas, 1, N);
    std::cout << std::endl;

}
thrust::device_vector<float> compute_pij(cublasHandle_t &handle, 
                                         thrust::device_vector<float> &points, 
                                         thrust::device_vector<float> &sigma, 
                                         const unsigned int N, 
                                         const unsigned int NDIMS) 
{
    thrust::device_vector<float> pij_vals(N * N);
    squared_pairwise_dist(handle, pij_vals, points, N, NDIMS);
    thrust::device_vector<float> sigma_squared(sigma.size());
    square(sigma, sigma_squared);
    
    // divide column by sigmas (matrix[i,:] gets divided by sigma_i^2)
    broadcast_matrix_vector(pij_vals, sigma_squared, N, N, thrust::divides<float>(), 0, -2.0f);
    thrust::transform(pij_vals.begin(), pij_vals.end(), pij_vals.begin(), func_exp());
    zero_diagonal(pij_vals, N);
    
    // reduce_sum over rows
    auto sums = reduce_sum(handle, pij_vals, N, N, 1);
    // divide column by resulting vector
    broadcast_matrix_vector(pij_vals, sums, N, N, thrust::divides<float>(), 0, 1.0f);
    float alpha = 0.5f/N;
    float beta = 0.5f/N;
    thrust::device_vector<float> pij_output(N*N);
    cublasSafeCall(cublasSgeam(handle, CUBLAS_OP_N, CUBLAS_OP_T, N, N, &alpha, thrust::raw_pointer_cast(pij_vals.data()), N, 
                               &beta, thrust::raw_pointer_cast(pij_vals.data()), N, thrust::raw_pointer_cast(pij_output.data()), N));
    return pij_output;
}

/**
  * Gradient formula from http://www.jmlr.org/papers/volume9/vandermaaten08a/vandermaaten08a.pdf
  * 
  * Given by ->
  *     forces_i = 4 * \sum_j (pij - qij)(yi - yj)(1 + ||y_i - y_j||^2)^-1
  * 
  * Notation below - in comments, actual variables in the code are referred to by <varname>_ to differentiate from the mathematical quantities
  *                     It's hard to name variables correctly because we don't want to keep allocating more memory. There's probably a better solution than this though.
  */
float compute_gradients(cublasHandle_t &handle, 
                        thrust::device_vector<float> &forces,
                        thrust::device_vector<float> &dist, 
                        thrust::device_vector<float> &ys, 
                        thrust::device_vector<float> &pij, 
                        thrust::device_vector<float> &qij, 
                        const unsigned int N,
                        const unsigned int PROJDIM,
                        float eta) 
{
    // dist_ = ||y_i - y_j||^2
    squared_pairwise_dist(handle, dist, ys, N, PROJDIM);
    // dist_ = (1 + ||y_i - y_j||^2)^-1
    thrust::transform(dist.begin(), dist.end(), dist.begin(), func_inc_inv());
    zero_diagonal(dist, N);

    // qij_ = (1 + ||y_i - y_j||^2)^-1 / \Sum_{k != i} (1 + ||y_i - y_k||^2)^-1
    thrust::copy(dist.begin(), dist.end(), qij.begin());
    auto sums = reduce_sum(handle, qij, N, N, 1);
    broadcast_matrix_vector(qij, sums, N, N, thrust::divides<float>(), 0, 1.0f);
    // Compute loss = \sum_ij pij * log(pij / qij)
    thrust::device_vector<float> loss_(N * N);
    thrust::transform(pij.begin(), pij.end(), qij.begin(), loss_.begin(), func_kl());
    zero_diagonal(loss_, N);

    // printarray(loss_, N, N);
    float loss = thrust::reduce(loss_.begin(), loss_.end(), 0.0f, thrust::plus<float>());

    // qij_ = pij - qij
    thrust::transform(pij.begin(), pij.end(), qij.begin(), qij.begin(), thrust::minus<float>());
    // qij_ = (pij - qij)(1 + ||y_i - y_j||^2)^-1
    thrust::transform(qij.begin(), qij.end(), dist.begin(), qij.begin(), thrust::multiplies<float>());

    // forces_ = \sum_j (pij - qij)(1 + ||y_i - y_j||^2)^-1
    float alpha = 1.0f;
    float beta = 0.0f;
    thrust::device_vector<float> ones(PROJDIM * N, 1.0f);
    cublasSafeCall(cublasSgemm(handle, CUBLAS_OP_N, CUBLAS_OP_N, N, PROJDIM, N, &alpha, 
                                thrust::raw_pointer_cast(qij.data()), N, thrust::raw_pointer_cast(ones.data()), N, &beta, 
                                thrust::raw_pointer_cast(forces.data()), N));

    // forces_ = y_i * \sum_j (pij - qij)(1 + ||y_i - y_j||^2)^-1
    thrust::transform(forces.begin(), forces.end(), ys.begin(), forces.begin(), thrust::multiplies<float>());
    alpha = -4.0f * eta;
    beta = 4.0f * eta;
    // forces_ = 4 * y_i * \sum_j (pij - qij)(1 + ||y_i - y_j||^2)^-1 - 4 * \sum_j y_j(pij - qij)(1 + ||y_i - y_j||^2)^-1
    cublasSafeCall(cublasSgemm(handle, CUBLAS_OP_N, CUBLAS_OP_N, N, PROJDIM, N, &alpha, 
                                thrust::raw_pointer_cast(qij.data()), N, thrust::raw_pointer_cast(ys.data()), N, &beta, 
                                thrust::raw_pointer_cast(forces.data()), N));

    return loss;
}

thrust::device_vector<float> naive_tsne(cublasHandle_t &handle, 
                                        thrust::device_vector<float> &points, 
                                        const unsigned int N, 
                                        const unsigned int NDIMS,
                                        const unsigned int PROJDIM)
{
    max_norm(points);

    // Choose the right sigmas
    std::cout << "Selecting sigmas to match perplexity..." << std::endl;
    float perplexity_target = 30.0f;
    float perplexity_diff = 1;

    thrust::device_vector<float> sigmas = rand_in_range(N, 0.0f, 1.0f);
    thrust::device_vector<float> perplexity(N);
    thrust::device_vector<float> lbs(N, 0.0f);
    thrust::device_vector<float> ubs(N, 2.0f);

    auto pij = compute_pij(handle, points, sigmas, N, NDIMS);
    int iters = 1;
    while (perplexity_diff > 1e-4 && iters < 500) {
        
        // dim3 dimBlock(128);
        // dim3 dimGrid(iDivUp(N, 128));
        // perplexity_search<<<dimGrid, dimBlock>>>(thrust::raw_pointer_cast(sigmas.data()), 
                                                     // thrust::raw_pointer_cast(lbs.data()), 
                                                     // thrust::raw_pointer_cast(ubs.data()), 
                                                     // thrust::raw_pointer_cast(perplexity.data()),
                                                     // thrust::raw_pointer_cast(pij.data()), 
                                                     // perplexity_target,
                                                     // N);

        // gpuErrchk( cudaPeekAtLastError() );
        // gpuErrchk( cudaDeviceSynchronize() );

        
        // printarray(sigmas, 1, N);
        // printarray(lbs, 1, N);
        // printarray(ubs, 1, N);
        // printarray(perplexity, 1, N);
        test(handle, sigmas, lbs, ubs, perplexity, pij, perplexity_target, N);
        float perplexity_diff = abs(thrust::reduce(perplexity.begin(), perplexity.end())/((float) N) - perplexity_target);
        printf("Current perplexity delta after %d iterations: %0.5f\n", iters, perplexity_diff);

        pij = compute_pij(handle, points, sigmas, N, NDIMS);
        iters++;
<<<<<<< HEAD
        if (iters >= 5)
            exit(1);
    } 
=======
    } // Close perplexity search

>>>>>>> b8316fc5
    pij = compute_pij(handle, points, sigmas, N, NDIMS);
    
    thrust::device_vector<float> forces(N * PROJDIM);
    thrust::device_vector<float> ys = random_vector(N * PROJDIM);
    
    // Momentum variables
    thrust::device_vector<float> yt_1(N * PROJDIM);
    thrust::device_vector<float> momentum(N * PROJDIM);
    float momentum_weight = 0.9f;


    //printarray(ys, N, 2);
    thrust::device_vector<float> qij(N * N);
    thrust::device_vector<float> dist(N * N);
    float eta = 0.10f;
    float loss = 0.0f;//, prevloss = std::numeric_limits<float>::infinity();

    // Dump the original points
    std::ofstream dump_points_file;
    dump_points_file.open ("dump_points.txt");
    dump_points_file << N << " " << NDIMS << std::endl;
    for (int i = 0; i < N; i++) {
        for (int j = 0; j < NDIMS; j++) {
            dump_points_file << points[i + j*N] << " ";
        }
        dump_points_file << std::endl;
    }
    dump_points_file.close();

    // Create a dump file for the points
    std::ofstream dump_file;
    dump_file.open("dump_ys.txt");
    float host_ys[N * PROJDIM];
    dump_file << N << " " << PROJDIM << std::endl;

    for (int i = 0; i < 1000; i++) {
        loss = compute_gradients(handle, forces, dist, ys, pij, qij, N, PROJDIM, eta);
        

        // Compute the momentum
        thrust::transform(ys.begin(), ys.end(), yt_1.begin(), momentum.begin(), thrust::minus<float>());
        thrust::transform(momentum.begin(), momentum.end(), thrust::make_constant_iterator(momentum_weight), momentum.begin(), thrust::multiplies<float>() );
        thrust::copy(ys.begin(), ys.end(), yt_1.begin());

        // Apply the forces
        thrust::transform(ys.begin(), ys.end(), forces.begin(), ys.begin(), thrust::plus<float>());
        thrust::transform(ys.begin(), ys.end(), momentum.begin(), ys.begin(), thrust::plus<float>());
        
        // if (loss > prevloss)
            // eta /= 2.;
        if (i % 10 == 0)
            std::cout << "Iteration: " << i << ", Loss: " << loss << ", ForceMag: " << norm(forces) << std::endl;
        // prevloss = loss;

        // Dump the points
        thrust::copy(ys.begin(), ys.end(), host_ys);
        for (int i = 0; i < N; i++) {
            for (int j = 0; j < PROJDIM; j++) {
                dump_file << host_ys[i + j*N] << " ";
            }
            dump_file << std::endl;
        }
    }
    dump_file.close();
    return ys;
}
<|MERGE_RESOLUTION|>--- conflicted
+++ resolved
@@ -76,7 +76,7 @@
     sigmas[TID] = (upper_bound[TID] + lower_bound[TID])/2.0f;
 }
 
-void test(cublasHandle_t &handle,
+void thrust_search_perplexity(cublasHandle_t &handle,
                         thrust::device_vector<float> &sigmas,
                         thrust::device_vector<float> &lower_bound,
                         thrust::device_vector<float> &upper_bound,
@@ -85,26 +85,26 @@
                         const float target_perplexity,
                         const unsigned int N)
 {
-    std::cout << "pij:" << std::endl;
-    printarray(pij, N, N);
-    std::cout << std::endl;
+    // std::cout << "pij:" << std::endl;
+    // printarray(pij, N, N);
+    // std::cout << std::endl;
     thrust::device_vector<float> entropy_(pij.size());
     thrust::transform(pij.begin(), pij.end(), entropy_.begin(), func_entropy_kernel());
     zero_diagonal(entropy_, N);
 
-    std::cout << "entropy:" << std::endl;
-    printarray(entropy_, N, N);
-    std::cout << std::endl;
+    // std::cout << "entropy:" << std::endl;
+    // printarray(entropy_, N, N);
+    // std::cout << std::endl;
 
     auto neg_entropy = reduce_alpha(handle, entropy_, N, N, -1.0f, 1);
 
-    std::cout << "neg_entropy:" << std::endl;
-    printarray(neg_entropy, 1, N);
-    std::cout << std::endl;
+    // std::cout << "neg_entropy:" << std::endl;
+    // printarray(neg_entropy, 1, N);
+    // std::cout << std::endl;
     thrust::transform(neg_entropy.begin(), neg_entropy.end(), perplexity.begin(), func_pow2());
-    std::cout << "perplexity:" << std::endl;
-    printarray(perplexity, 1, N);
-    std::cout << std::endl;
+    // std::cout << "perplexity:" << std::endl;
+    // printarray(perplexity, 1, N);
+    // std::cout << std::endl;
     
     const unsigned int BLOCKSIZE = 32;
     const unsigned int NBLOCKS = iDivUp(N, BLOCKSIZE);
@@ -114,9 +114,9 @@
                                                 thrust::raw_pointer_cast(perplexity.data()),
                                                 target_perplexity,
                                                 N);
-    std::cout << "sigmas" << std::endl;
-    printarray(sigmas, 1, N);
-    std::cout << std::endl;
+    // std::cout << "sigmas" << std::endl;
+    // printarray(sigmas, 1, N);
+    // std::cout << std::endl;
 
 }
 thrust::device_vector<float> compute_pij(cublasHandle_t &handle, 
@@ -249,20 +249,14 @@
         // printarray(lbs, 1, N);
         // printarray(ubs, 1, N);
         // printarray(perplexity, 1, N);
-        test(handle, sigmas, lbs, ubs, perplexity, pij, perplexity_target, N);
+        thrust_search_perplexity(handle, sigmas, lbs, ubs, perplexity, pij, perplexity_target, N);
         float perplexity_diff = abs(thrust::reduce(perplexity.begin(), perplexity.end())/((float) N) - perplexity_target);
         printf("Current perplexity delta after %d iterations: %0.5f\n", iters, perplexity_diff);
 
         pij = compute_pij(handle, points, sigmas, N, NDIMS);
         iters++;
-<<<<<<< HEAD
-        if (iters >= 5)
-            exit(1);
-    } 
-=======
     } // Close perplexity search
 
->>>>>>> b8316fc5
     pij = compute_pij(handle, points, sigmas, N, NDIMS);
     
     thrust::device_vector<float> forces(N * PROJDIM);
