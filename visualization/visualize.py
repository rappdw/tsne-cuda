--- conflicted
+++ resolved
@@ -12,11 +12,7 @@
 
 min_particle = -1*float("inf")
 max_particle =float("inf")
-<<<<<<< HEAD
 n_timesteps = 0
-
-=======
->>>>>>> 01475dd8
 
 with open('../build/dump_ys.txt') as f:
     lines = f.readlines()
